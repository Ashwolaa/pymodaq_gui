import os
import sys

from qtpy.QtCore import QObject, Signal, QEvent, QBuffer, QIODevice, Qt
from qtpy import QtWidgets, QtCore, QtGui

from pathlib import Path
from pymodaq_utils.config import Config
from pymodaq_utils.logger import set_logger, get_module_name
from pyqtgraph import mkQApp as mkQApppg

config = Config()
logger = set_logger(get_module_name(__file__))

<<<<<<< HEAD
def first_available_integer(liste):
    i = 0
    while i in liste:
        i += 1
    return i

=======
def set_dark_palette(app):
    from qtpy.QtGui import QPalette, QColor
    app.setStyle("Fusion")

    palette = QPalette()
    palette.setColor(QPalette.ColorRole.Window, QColor(53,53,53))
    palette.setColor(QPalette.ColorRole.WindowText, Qt.GlobalColor.white)
    palette.setColor(QPalette.ColorRole.Base, QColor(42,42,42))
    palette.setColor(QPalette.ColorRole.ToolTipBase, Qt.GlobalColor.white)
    palette.setColor(QPalette.ColorRole.ToolTipText, Qt.GlobalColor.white)
    palette.setColor(QPalette.ColorRole.Dark, QColor(35,35,35))
    palette.setColor(QPalette.ColorRole.Shadow, QColor(20,20,20))
    palette.setColor(QPalette.ColorRole.AlternateBase, QColor(53, 53, 53))
    palette.setColor(QPalette.ColorRole.ToolTipBase, Qt.GlobalColor.black)
    palette.setColor(QPalette.ColorRole.ToolTipText, Qt.GlobalColor.white)
    palette.setColor(QPalette.ColorRole.Text, Qt.GlobalColor.white)
    palette.setColor(QPalette.ColorRole.Button, QColor(53, 53, 53))
    palette.setColor(QPalette.ColorRole.ButtonText, Qt.GlobalColor.white)
    palette.setColor(QPalette.ColorRole.BrightText, Qt.GlobalColor.red)
    palette.setColor(QPalette.ColorRole.Link, QColor(42, 130, 218))
    palette.setColor(QPalette.ColorRole.Highlight, QColor(42, 130, 218))
    palette.setColor(QPalette.ColorRole.HighlightedText, QColor(127,127,127))
    palette.setColor(QPalette.Disabled, QPalette.ColorRole.ButtonText, Qt.GlobalColor.darkGray)
    palette.setColor(QPalette.Disabled, QPalette.ColorRole.WindowText, Qt.GlobalColor.darkGray)
    palette.setColor(QPalette.Disabled, QPalette.ColorRole.Text, Qt.GlobalColor.darkGray)
    palette.setColor(QPalette.Disabled, QPalette.ColorRole.Light, QColor(53, 53, 53))

    app.setPalette(palette)
>>>>>>> fff13a8d

def clickable(widget):
    class Filter(QObject):
        clicked = Signal()

        def eventFilter(self, obj, event):
            if obj == widget:
                if event.type() == QEvent.MouseButtonRelease:
                    if obj.rect().contains(event.pos()):
                        self.clicked.emit()
                        # The developer can opt for .emit(obj) to get the object within the slot.
                        return True
            return False

    filter = Filter(widget)
    widget.installEventFilter(filter)
    return filter.clicked


def h5tree_to_QTree(base_node, base_tree_elt=None, pixmap_items=[]):
    """
        | Convert a loaded h5 file to a QTreeWidgetItem element structure containing two columns.
        | The first is the name of the h5 current node, the second is the path of the node in the h5 structure.
        |
        | Recursive function discreasing on base_node.

        ==================   ======================================== ===============================
        **Parameters**        **Type**                                 **Description**

          *h5file*            instance class File from tables module   loaded h5 file

          *base_node*         pytables h5 node                         parent node

          *base_tree_elt*     QTreeWidgetItem                          parent QTreeWidgetItem element
        ==================   ======================================== ===============================

        Returns
        -------
        QTreeWidgetItem
            h5 structure copy converted into QtreeWidgetItem structure.

        See Also
        --------
        h5tree_to_QTree

    """

    if base_tree_elt is None:
        base_tree_elt = QtWidgets.QTreeWidgetItem([base_node.name, "", base_node.path])
    for node_name, node in base_node.children().items():
        child = QtWidgets.QTreeWidgetItem([node_name, "", node.path])
        if 'pixmap' in node.attrs.attrs_name:
            pixmap_items.append(dict(node=node, item=child))
        klass = node.attrs['CLASS']
        if klass == 'GROUP':
            h5tree_to_QTree(node, child, pixmap_items)

        base_tree_elt.addChild(child)
    return base_tree_elt, pixmap_items


def set_enable_recursive(children, enable=False):
    """Apply the enable state on all children widgets, do it recursively

    Parameters
    ----------
    children: (list) elements children ofa pyqt5 element
    enable: (bool) set enabled state (True) of all children widgets
    """
    for child in children:
        if not children:
            return
        elif isinstance(child, QtWidgets.QSpinBox) or isinstance(child, QtWidgets.QComboBox) or \
                isinstance(child, QtWidgets.QPushButton) or isinstance(child, QtWidgets.QListWidget):
            child.setEnabled(enable)
        else:
            set_enable_recursive(child.children(), enable)


def widget_to_png_to_bytes(widget, keep_aspect=True, width=200, height=100):
    """
    Renders the widget content in a png format as a bytes string
    Parameters
    ----------
    widget: (QWidget) the widget to render
    keep_aspect: (bool) if True use width and the widget aspect ratio to calculate the height
                        if False use set values of width and height to produce the png
    width: (int) the rendered width of the png
    height: (int) the rendered width of the png

    Returns
    -------
    binary string

    """
    png = widget.grab().toImage()
    wwidth = widget.width()
    wheight = widget.height()
    if keep_aspect:
        height = width * wheight / wwidth

    png = png.scaled(int(width), int(height), QtCore.Qt.KeepAspectRatio)
    buffer = QtCore.QBuffer()
    buffer.open(QtCore.QIODevice.WriteOnly)
    png.save(buffer, "png")
    return buffer.data().data()


def pngbinary2Qlabel(databinary, scale_height: int = None):
    buff = QBuffer()
    buff.open(QIODevice.WriteOnly)
    buff.write(databinary)
    dat = buff.data()
    pixmap = QtGui.QPixmap()
    pixmap.loadFromData(dat, 'PNG')
    if scale_height is not None and isinstance(scale_height, int):
        pixmap = pixmap.scaledToHeight(scale_height)
    label = QtWidgets.QLabel()
    label.setPixmap(pixmap)
    return label


def start_qapplication() -> QtWidgets.QApplication:
    app = QtWidgets.QApplication(sys.argv)
    if config('style', 'darkstyle'):
        set_dark_palette(app)
    return app


def mkQApp(name: str):
    app = mkQApppg(name)
    if config('style', 'darkstyle'):
        set_dark_palette(app)
    return app


def exec():
    app = mkQApp('a name')
    return app.exec() if hasattr(app, 'exec') else app.exec_()<|MERGE_RESOLUTION|>--- conflicted
+++ resolved
@@ -12,14 +12,12 @@
 config = Config()
 logger = set_logger(get_module_name(__file__))
 
-<<<<<<< HEAD
 def first_available_integer(liste):
     i = 0
     while i in liste:
         i += 1
     return i
 
-=======
 def set_dark_palette(app):
     from qtpy.QtGui import QPalette, QColor
     app.setStyle("Fusion")
@@ -48,7 +46,6 @@
     palette.setColor(QPalette.Disabled, QPalette.ColorRole.Light, QColor(53, 53, 53))
 
     app.setPalette(palette)
->>>>>>> fff13a8d
 
 def clickable(widget):
     class Filter(QObject):
