# -*- coding: utf-8 -*-
"""
Created the 25/09/2022

@author: Sebastien Weber
"""
from ..daq_utils.messenger import deprecation_msg
from ..control_modules.daq_move import DAQ_Move


<<<<<<< HEAD
from easydict import EasyDict as edict

from pymodaq.daq_utils.parameter import ioxml
from pymodaq.daq_move.daq_move_ui import DAQ_Move_UI, ThreadCommand
from pymodaq.daq_utils.managers.parameter_manager import ParameterManager, Parameter
from pymodaq.daq_move.utility_classes import MoveCommand
from pymodaq.daq_utils.tcp_server_client import TCPClient
from pymodaq.daq_move.utility_classes import params as daq_move_params
from pymodaq.daq_utils import daq_utils as utils
from pymodaq.daq_utils.parameter import utils as putils
from pymodaq.daq_utils.gui_utils import get_splash_sc
from pymodaq.daq_utils import config
from pymodaq.daq_utils.exceptions import ActuatorError
from pymodaq.daq_utils.messenger import deprecation_msg


local_path = config.get_set_local_dir()
sys.path.append(local_path)
logger = utils.set_logger(utils.get_module_name(__file__))
DAQ_Move_Actuators = utils.get_plugins('daq_move')
ACTUATOR_TYPES = [mov['name'] for mov in DAQ_Move_Actuators]

STATUS_WAIT_TIME = 1000


class DAQ_Move(QObject, ParameterManager, utils.ControlModule):
    """ Main PyMoDAQ class to drive actuators

    Qt object and generic UI to drive actuators.

    Attributes
    ----------
    init_signal: Signal[bool]
        This signal is emitted when the chosen actuator is correctly initialized
    move_done_signal: Signal[str, float]
        This signal is emitted when the chosen actuator finished its action. It gives the actuator's name and current
        value
    bounds_signal: Signal[bool]
        This signal is emitted when the actuator reached defined limited boundaries.

    See Also
    --------
    :class:`ControlModule`, :class:`ParameterManager`
    """
    init_signal = Signal(bool)
    command_hardware = Signal(ThreadCommand)
    command_tcpip = Signal(ThreadCommand)
    move_done_signal = Signal(str, float)
    current_value_signal = Signal(str, float)
    # to be used in external program to make sure the move has been done,
    # export the current position. str refer to the unique title given to the module
    update_settings_signal = Signal(edict)
    bounds_signal = Signal(bool)
    
    params = daq_move_params

    def __init__(self, parent=None, title="DAQ Move"):
        """

        Parameters
        ----------
        parent: QWidget or None
            if it is a valid QWidget, it will hold the user interface to drive it
        title: str
            The unique (should be unique) string identifier for the underlying actuator
        """

        self.logger = utils.set_logger(f'{logger.name}.{title}')
        self.logger.info(f'Initializing DAQ_Move: {title}')

        QObject.__init__(self)
        ParameterManager.__init__(self)
        utils.ControlModule.__init__(self)

        self.parent = parent
        if parent is not None:
            self.ui = DAQ_Move_UI(parent, title)
        else:
            self.ui = None

        if self.ui is not None:
            self.ui.actuators = ACTUATOR_TYPES
            self.ui.set_settings_tree(self.settings_tree)
            self.ui.command_sig.connect(self.process_ui_cmds)

        self.splash_sc = get_splash_sc()
        self._title = title

        self.actuator = ACTUATOR_TYPES[0]

        self._initialized_state = False

        self.send_to_tcpip = False
        self.tcpclient_thread = None

        self._move_done_bool = True

        # ###########IMPORTANT############################
        self.controller = None  # the hardware controller/set after initialization and to be used by other modules
        # ################################################

        self.current_value = 0.
        self.target_value = 0.
        self.relative_value = 0.

        self.refresh_timer = QTimer()
        self.refresh_timer.timeout.connect(self.get_actuator_value)

    def process_ui_cmds(self, cmd: utils.ThreadCommand):
        """Process commands sent by actions done in the ui

        Parameters
        ----------
        cmd: ThreadCommand
            Possible values are :
            * init
            * quit
            * get_value
            * loop_get_value
            * find_home
            * stop
            * move_abs
            * move_rel
            * show_log
            * actuator_changed
            * rel_value
        """
        if cmd.command == 'init':
            self.init_hardware(cmd.attributes[0])
        elif cmd.command == 'quit':
            self.quit_fun()
        elif cmd.command == 'get_value':
            self.get_actuator_value()
        elif cmd.command == 'loop_get_value':
            self.get_continuous_actuator_value(cmd.attributes)
        elif cmd.command == 'find_home':
            self.move_home()
        elif cmd.command == 'stop':
            self.stop_motion()
        elif cmd.command == 'move_abs':
            self.move_abs(cmd.attributes)
        elif cmd.command == 'move_rel':
            self.move_rel(cmd.attributes)
        elif cmd.command == 'show_log':
            self.show_log()
        elif cmd.command == 'actuator_changed':
            self.actuator = cmd.attributes
        elif cmd.command == 'rel_value':
            self.relative_value = cmd.attributes

    def stop_motion(self):
        """Stop any motion
        """
        try:
            self.command_hardware.emit(ThreadCommand(command="stop_motion"))
        except Exception as e:
            self.logger.exception(str(e))

    def move(self, move_command: MoveCommand):
        """Generic method to trigger the correct action on the actuator

        Parameters
        ----------
        move_command: MoveCommand
            MoveCommand with move_type attribute either:
            * 'abs': performs an absolute action
            * 'rel': performs a relative action
            * 'home': find the actuator's home

        See Also
        --------
        :meth:`move_abs`, :meth:`move_rel`, :meth:`move_home`, :class:`..utility_classes.MoveCommand`

        """
        if move_command.move_type == 'abs':
            self.move_abs(move_command.value)
        elif move_command.move_type == 'rel':
            self.move_rel(move_command.value)
        elif move_command.move_type == 'home':
            self.move_home(move_command.value)

    def move_Abs(self, value, send_to_tcpip=False):
        deprecation_msg(f'The method *move_Abs* should not be used anymore, use *move_abs*')
        self.move_abs(value, send_to_tcpip=send_to_tcpip)

    def move_abs(self, value, send_to_tcpip=False):
        """Move the connected hardware to the absolute value

        Returns nothing but the move_done_signal will be send once the action is done

        Parameters
        ----------
        value: float
            The value the actuator should reach
        send_to_tcpip: bool
            if True, this position is send through the TCP/IP communication canal
        """
        try:
            self.send_to_tcpip = send_to_tcpip
            if not value == self.current_value:
                if self.ui is not None:
                    self.ui.move_done = False
                self._move_done_bool = False
                self.target_value = value
                self.update_status("Moving", wait_time=STATUS_WAIT_TIME)
                self.command_hardware.emit(ThreadCommand(command="reset_stop_motion"))
                self.command_hardware.emit(ThreadCommand(command="move_abs", attributes=[value]))

        except Exception as e:
            self.logger.exception(str(e))

    def move_Home(self, send_to_tcpip=False):
        self.move_home(send_to_tcpip)
        deprecation_msg(f'The method *move_Home* is deprecated, use *move_home*')

    def move_home(self, send_to_tcpip=False):
        """Move the connected actuator to its home value (if any)

        Parameters
        ----------
        send_to_tcpip: bool
            if True, this position is send through the TCP/IP communication canal
        """
        self.send_to_tcpip = send_to_tcpip
        try:
            if self.ui is not None:
                self.ui.move_done = False
            self._move_done_bool = False
            self.update_status("Moving", wait_time=STATUS_WAIT_TIME)
            self.command_hardware.emit(ThreadCommand(command="reset_stop_motion"))
            self.command_hardware.emit(ThreadCommand(command="move_Home"))

        except Exception as e:
            self.logger.exception(str(e))

    def move_Rel(self, rel_value, send_to_tcpip=False):
        deprecation_msg(f'The method *move_Rel* should not be used anymore, use *move_rel*')
        self.move_rel(rel_value, send_to_tcpip=send_to_tcpip)

    def move_rel(self, rel_value, send_to_tcpip=False):
        """Move the connected hardware to the relative value

        Returns nothing but the move_done_signal will be send once the action is done

        Parameters
        ----------
        value: float
            The relative value the actuator should reach
        send_to_tcpip: bool
            if True, this position is send through the TCP/IP communication canal
        """

        try:
            self.send_to_tcpip = send_to_tcpip
            if self.ui is not None:
                self.ui.move_done = False
            self._move_done_bool = False
            self.target_value = self.current_value + rel_value
            self.update_status("Moving", wait_time=STATUS_WAIT_TIME)
            self.command_hardware.emit(ThreadCommand(command="reset_stop_motion"))
            self.command_hardware.emit(ThreadCommand(command="move_rel", attributes=[rel_value]))

        except Exception as e:
            self.logger.exception(str(e))

    def move_Rel_p(self):
        deprecation_msg(f'The method *move_Rel_p* should not be used anymore, use *move_rel_p*')
        self.move_rel_p()

    def move_Rel_m(self):
        deprecation_msg(f'The method *move_Rel_m* should not be used anymore, use *move_rel_m*')
        self.move_rel_m()

    def move_rel_p(self):
        self.move_rel(self.relative_value)

    def move_rel_m(self):
        self.move_rel(-self.relative_value)

    def show_log(self):
        import webbrowser
        webbrowser.open(self.logger.parent.handlers[0].baseFilename)

    def quit_fun(self):
        """Programmatic quitting of the current instance of DAQ_Move

        Des-init the actuator then close the UI parent widget
        """
        # insert anything that needs to be closed before leaving

        if self._initialized_state:
            self.init_hardware(False)

        self.ui.get_action('quit').trigger()

    def ini_stage_fun(self):
        deprecation_msg(f'The function *ini_stage_fun* is deprecated, use init_hardware')
        self.init_hardware(True)

    def init_hardware_ui(self, do_init=True):
        """Programmatic actuator's Initialization

        Programmatic way to simulate a click on the init button of the UI to initialize the communication with the
        hardware

        Parameters
        ----------
        do_init: bool
            if the init or des-init should be performed
        """
        self.ui.do_init(do_init)

    def init_hardware(self, do_init=True):

        if not do_init:
            try:
                self.command_hardware.emit(ThreadCommand(command="close"))
                if self.ui is not None:
                    self.ui.actuator_init = False
            except Exception as e:
                self.logger.exception(str(e))
        else:
            try:
                hardware = DAQ_Move_Hardware(self._actuator_type, self.current_value, self._title)
                self.hardware_thread = QThread()
                hardware.moveToThread(self.hardware_thread)

                self.command_hardware[ThreadCommand].connect(hardware.queue_command)
                hardware.status_sig[ThreadCommand].connect(self.thread_status)
                self.update_settings_signal[edict].connect(hardware.update_settings)

                self.hardware_thread.hardware = hardware
                self.hardware_thread.start()
                self.command_hardware.emit(ThreadCommand(command="ini_stage",
                                                      attributes=[self.settings.child(('move_settings')).saveState(),
                                                                  self.controller]))
            except Exception as e:
                self.logger.exception(str(e))

    @property
    def initialized_state(self):
        """bool: status of the actuator's initialization (init or not)"""
        return self._initialized_state

    @property

    @property
    def move_done_bool(self):
        """bool: status of the actuator's action (done or not)"""
        return self._move_done_bool

    def value_changed(self, param):
        if param.name() == 'connect_server':
            if param.value():
                self.connect_tcp_ip()
            else:
                self.command_tcpip.emit(ThreadCommand('quit'))

        elif param.name() == 'ip_address' or param.name == 'port':
            self.command_tcpip.emit(ThreadCommand('update_connection',
                                                  dict(ipaddress=self.settings.child('main_settings', 'tcpip',
                                                                                     'ip_address').value(),
                                                       port=self.settings.child('main_settings', 'tcpip',
                                                                                'port').value())))
        elif param.name() == 'refresh_timeout':
            self.refresh_timer.setInterval(param.value())

        path = self.settings.childPath(param)
        if path is not None:
            if 'main_settings' not in path:
                self.update_settings_signal.emit(edict(path=path, param=param, change='value'))
                if self.settings.child('main_settings', 'tcpip', 'tcp_connected').value():
                    self.command_tcpip.emit(ThreadCommand('send_info', dict(path=path, param=param)))

    def param_deleted(self, param):
        if param.name() not in putils.iter_children(self.settings.child('main_settings'), []):
            self.update_settings_signal.emit(edict(path=['move_settings'], param=param, change='parent'))

    def child_added(self, param, data):
        path = self.settings.childPath(param)
        if 'main_settings' not in path:
            self.update_settings_signal.emit(edict(path=path, param=data[0].saveState(), change='childAdded'))

    @Slot()
    def raise_timeout(self):
        """Update status with "Timeout occurred" statement and change the timeout flag.
        """
        self.update_status("Timeout occurred", wait_time=STATUS_WAIT_TIME)
        self.wait_position_flag = False

    @Slot(ThreadCommand)
    def thread_status(self, status):  # general function to get datas/infos from all threads back to the main
        """
            | General function to get datas/infos from all threads back to the main0
            |

            Interpret a command from the command given by the ThreadCommand status :
                * In case of **'Update_status'** command, call the update_status method with status attributes as parameters
                * In case of **'ini_stage'** command, initialise a Stage from status attributes
                * In case of **'close'** command, close the launched stage thread
                * In case of **'check_position'** command, set the current_value value from status attributes
                * In case of **'move_done'** command, set the current_value value, make profile of move_done and send the move done signal with status attributes
                * In case of **'Move_Not_Done'** command, set the current position value from the status attributes, make profile of Not_move_done and send the Thread Command "move_abs"
                * In case of **'update_settings'** command, create child "Move Settings" from  status attributes (if possible)

            ================ ================= ======================================================
            **Parameters**     **Type**         **Description**

            *status*          ThreadCommand()   instance of ThreadCommand containing two attributes :

                                                 * *command*    str
                                                 * *attributes* list

            ================ ================= ======================================================

            See Also
            --------
            update_status, set_enabled_move_buttons, get_actuator_value, DAQ_utils.ThreadCommand, parameter_tree_changed, raise_timeout
        """

        if status.command == "Update_Status":
            if len(status.attributes) > 2:
                self.update_status(status.attributes[0], wait_time=STATUS_WAIT_TIME, log_type=status.attributes[1])
            else:
                self.update_status(status.attributes[0], wait_time=STATUS_WAIT_TIME)

        elif status.command == "ini_stage":
            # status.attributes[0]=edict(initialized=bool,info="", controller=)
            self.update_status("Stage initialized: {:} info: {:}".format(status.attributes[0]['initialized'],
                                                                         status.attributes[0]['info']),
                               wait_time=STATUS_WAIT_TIME)
            if status.attributes[0]['initialized']:
                self.controller = status.attributes[0]['controller']
                if self.ui is not None:
                    self.ui.actuator_init = True
                self._initialized_state = True
            else:
                self._initialized_state = False
            if self._initialized_state:
                self.get_actuator_value()
            self.init_signal.emit(self._initialized_state)

        elif status.command == "close":
            try:
                self.update_status(status.attributes[0], wait_time=STATUS_WAIT_TIME)
                self.hardware_thread.exit()
                self.hardware_thread.wait()
                finished = self.hardware_thread.isFinished()
                if finished:
                    pass
                    delattr(self, 'hardware_thread')
                else:
                    self.update_status('thread is locked?!', STATUS_WAIT_TIME, 'log')
            except Exception as e:
                self.logger.exception(str(e))
            self._initialized_state = False
            self.init_signal.emit(self._initialized_state)

        elif status.command == "get_actuator_value" or status.command == 'check_position':
            if self.ui is not None:
                self.ui.display_value(status.attributes[0])
            self.current_value = status.attributes[0]
            self.current_value_signal.emit(self.title, self.current_value)
            if self.settings.child('main_settings', 'tcpip', 'tcp_connected').value() and self.send_to_tcpip:
                self.command_tcpip.emit(ThreadCommand('position_is', status.attributes))

        elif status.command == "move_done":
            if self.ui is not None:
                self.ui.display_value(status.attributes[0])
                self.ui.move_done = True
            self.current_value = status.attributes[0]
            self._move_done_bool = True
            self.move_done_signal.emit(self._title, status.attributes[0])
            if self.settings.child('main_settings', 'tcpip', 'tcp_connected').value() and self.send_to_tcpip:
                self.command_tcpip.emit(ThreadCommand('move_done', status.attributes))

        elif status.command == "Move_Not_Done":
            if self.ui is not None:
                self.ui.display_value(status.attributes[0])
                self.ui.move_done = False

            self.current_value = status.attributes[0]
            self._move_done_bool = False
            self.command_hardware.emit(ThreadCommand(command="move_abs", attributes=[self.target_value]))

        elif status.command == 'update_main_settings':
            # this is a way for the plugins to update main settings of the ui (solely values, limits and options)
            try:
                if status.attributes[2] == 'value':
                    self.settings.child('main_settings', *status.attributes[0]).setValue(status.attributes[1])
                elif status.attributes[2] == 'limits':
                    self.settings.child('main_settings', *status.attributes[0]).setLimits(status.attributes[1])
                elif status.attributes[2] == 'options':
                    self.settings.child('main_settings', *status.attributes[0]).setOpts(**status.attributes[1])
            except Exception as e:
                self.logger.exception(str(e))

        elif status.command == 'update_settings':
            # ThreadCommand(command='update_settings',attributes=[path,data,change]))
            try:
                self.settings.sigTreeStateChanged.disconnect(
                    self.parameter_tree_changed)  # any changes on the settings will update accordingly the detector
            except Exception:
                pass
            try:
                if status.attributes[2] == 'value':
                    self.settings.child('move_settings', *status.attributes[0]).setValue(status.attributes[1])
                elif status.attributes[2] == 'limits':
                    self.settings.child('move_settings', *status.attributes[0]).setLimits(status.attributes[1])
                elif status.attributes[2] == 'options':
                    self.settings.child('move_settings', *status.attributes[0]).setOpts(**status.attributes[1])
                elif status.attributes[2] == 'childAdded':
                    child = Parameter.create(name='tmp')
                    child.restoreState(status.attributes[1][0])
                    self.settings.child('move_settings', *status.attributes[0]).addChild(status.attributes[1][0])

            except Exception as e:
                self.logger.exception(str(e))
            self.settings.sigTreeStateChanged.connect(
                self.parameter_tree_changed)  # any changes on the settings will update accordingly the detector

        elif status.command == 'raise_timeout':
            self.raise_timeout()

        elif status.command == 'outofbounds':
            self.bounds_signal.emit(True)

        elif status.command == 'show_splash':
            self.settings_tree.setEnabled(False)
            self.splash_sc.show()
            self.splash_sc.raise_()
            self.splash_sc.showMessage(status.attributes[0], color=Qt.white)

        elif status.command == 'close_splash':
            self.splash_sc.close()
            self.settings_tree.setEnabled(True)

        elif status.command == 'set_allowed_values':
            if self.ui is not None:
                self.ui.set_spinbox_properties(**status.attributes)

    def get_position(self):
        deprecation_msg(f'This method is deprecated , please use `get_actuator_value`')
        self.get_actuator_value()

    def get_actuator_value(self):
        """Get the current actuator value via the "get_actuator_value" command send to the hardware

        Returns nothing but the  `move_done_signal` will be send once the action is done
        """
        try:
            self.command_hardware.emit(ThreadCommand(command="get_actuator_value"))

        except Exception as e:
            self.logger.exception(str(e))

    def grab(self):
        self.ui.get_action('refresh_value').trigger()

    def get_continuous_actuator_value(self, get_value=True):
        """Start the continuous getting of the actuator's value

        Parameters
        ----------
        get_value: bool
            if True start the timer to periodically fetch the actuator's value, else stop it

        Notes
        -----
        The current timer period is set by the refresh value *'refresh_timeout'* in the actuator main settings.
        """
        if get_value:
            self.refresh_timer.setInterval(self.settings['main_settings', 'refresh_timeout'])
            self.refresh_timer.start()
        else:
            self.refresh_timer.stop()

    def update_status(self, txt, wait_time=0):
        """Update the message on the ui and in the log

        Parameters
        ----------
        txt: str
            The text to print
        wait_time: int
            The time in ms the temporary message will be shown on the ui's StatusBar

        Returns
        -------

        """
        if self.ui is not None:
            self.ui.display_status(txt, wait_time)
        self.logger.info(txt)

    @property
    def actuator(self):
        """str: the selected actuator's type

        Returns
        -------

        """
        return self._actuator_type

    @actuator.setter
    def actuator(self, act_type):
        if act_type in ACTUATOR_TYPES:
            self._actuator_type = act_type
            if self.ui is not None:
                self.ui.actuator = act_type
                self.update_settings()
        else:
            raise ActuatorError(f'{act_type} is an invalid actuator, should be within {ACTUATOR_TYPES}')

    def update_settings(self):

        self.settings.child('main_settings', 'move_type').setValue(self._actuator_type)
        self.settings.child('main_settings', 'module_name').setValue(self._title)
        try:
            for child in self.settings.child('move_settings').children():
                child.remove()
            parent_module = utils.find_dict_in_list_from_key_val(DAQ_Move_Actuators, 'name', self._actuator_type)
            class_ = getattr(getattr(parent_module['module'], 'daq_move_' + self._actuator_type),
                             'DAQ_Move_' + self._actuator_type)
            params = getattr(class_, 'params')
            move_params = Parameter.create(name='move_settings', type='group', children=params)

            self.settings.child('move_settings').addChildren(move_params.children())

        except Exception as e:
            self.logger.exception(str(e))

    def connect_tcp_ip(self):
        if self.settings.child('main_settings', 'tcpip', 'connect_server').value():
            self.tcpclient_thread = QThread()

            tcpclient = TCPClient(self.settings.child('main_settings', 'tcpip', 'ip_address').value(),
                                  self.settings.child('main_settings', 'tcpip', 'port').value(),
                                  self.settings.child('move_settings'), client_type="ACTUATOR")
            tcpclient.moveToThread(self.tcpclient_thread)
            self.tcpclient_thread.tcpclient = tcpclient
            tcpclient.cmd_signal.connect(self.process_tcpip_cmds)

            self.command_tcpip[ThreadCommand].connect(tcpclient.queue_command)

            self.tcpclient_thread.start()
            tcpclient.init_connection()

    @Slot(ThreadCommand)
    def process_tcpip_cmds(self, status):
        if 'move_abs' in status.command:
            self.move_abs(status.attributes[0], send_to_tcpip=True)

        elif 'move_rel' in status.command:
            self.move_rel(status.attributes[0], send_to_tcpip=True)

        elif 'move_home' in status.command:
            self.move_home(send_to_tcpip=True)

        elif 'check_position' in status.command:
            deprecation_msg('check_position is deprecated, you should use get_actuator_value')
            self.send_to_tcpip = True
            self.command_hardware.emit(ThreadCommand('get_actuator_value'))

        elif 'get_actuator_value' in status.command:
            self.send_to_tcpip = True
            self.command_hardware.emit(ThreadCommand('get_actuator_value'))

        elif status.command == 'connected':
            self.settings.child('main_settings', 'tcpip', 'tcp_connected').setValue(True)

        elif status.command == 'disconnected':
            self.settings.child('main_settings', 'tcpip', 'tcp_connected').setValue(False)

        elif status.command == 'Update_Status':
            self.thread_status(status)

        elif status.command == 'set_info':
            param_dict = ioxml.XML_string_to_parameter(status.attributes[1])[0]
            param_tmp = Parameter.create(**param_dict)
            param = self.settings.child('move_settings', *status.attributes[0][1:])

            param.restoreState(param_tmp.saveState())


class DAQ_Move_Hardware(QObject):
    """
        ================== ========================
        **Attributes**      **Type**
        *status_sig*        instance of Signal
        *hardware*          ???
        *actuator_type*        string
        *current_position*  float
        *target_value*   float
        *hardware_adress*   string
        *axis_address*      string
        *motion_stoped*     boolean
        ================== ========================
    """
    status_sig = Signal(ThreadCommand)

    def __init__(self, actuator_type, position, title='actuator'):
        super().__init__()
        self.logger = utils.set_logger(f'{logger.name}.{title}.actuator')
        self._title = title
        self.hardware = None
        self.actuator_type = actuator_type
        self.current_position = position
        self.target_value = 0
        self.hardware_adress = None
        self.axis_address = None
        self.motion_stoped = False

    def close(self):
        """
            Uninitialize the stage closing the hardware.

        """
        self.hardware.close()

        return "Stage uninitialized"

    def get_actuator_value(self):
        """Get the current position checking the hardware value.
        """
        pos = self.hardware.get_actuator_value()
        return pos

    def check_position(self):
        """Get the current position checking the hardware position (deprecated)
        """
        pos = self.hardware.get_actuator_value()
        return pos

    def ini_stage(self, params_state=None, controller=None):
        """
            Init a stage updating the hardware and sending an hardware move_done signal.

            =============== =================================== ==========================================================================================================================
            **Parameters**   **Type**                             **Description**

             *params_state*  ordered dictionnary list             The parameter state of the hardware class composed by a list representing the tree to keep a temporary save of the tree

             *controller*    one or many instance of DAQ_Move     The controller id of the hardware

             *stage*         instance of DAQ_Move                 Defining axes and motors
            =============== =================================== ==========================================================================================================================

            See Also
            --------
            DAQ_utils.ThreadCommand, DAQ_Move
        """

        status = edict(initialized=False, info="")
        try:
            parent_module = utils.find_dict_in_list_from_key_val(DAQ_Move_Actuators, 'name', self.actuator_type)
            class_ = getattr(getattr(parent_module['module'], 'daq_move_' + self.actuator_type),
                             'DAQ_Move_' + self.actuator_type)
            self.hardware = class_(self, params_state)
            try:
                infos = self.hardware.ini_stage(controller)  # return edict(info="", controller=, stage=)
            except Exception as e:
                logger.exception('Hardware couldn\'t be initialized' + str(e))
                infos = str(e), False

            if isinstance(infos, edict):
                status.update(infos)
            else:
                status.info = infos[0]
                status.initialized = infos[1]
            status.controller = self.hardware.controller
            self.hardware.move_done_signal.connect(self.move_done)

            # status.initialized=True
            return status
        except Exception as e:
            self.logger.exception(str(e))
            return status

    def move_abs(self, position, polling=True):
        """
            Make the hardware absolute move from the given position.

            =============== ========= =======================
            **Parameters**  **Type**   **Description**

            *position*       float     The absolute position
            =============== ========= =======================

            See Also
            --------
            move_Abs
        """
        position = float(position)  # because it may be a numpy float and could cause issues
        # see https://github.com/pythonnet/pythonnet/issues/1833
        self.target_value = position
        self.hardware.move_is_done = False
        self.hardware.ispolling = polling
        pos = self.hardware.move_abs(position)
        self.hardware.poll_moving()

    def move_rel(self, rel_position, polling=True):
        """
            Make the hardware relative move from the given relative position added to the current one.

            ================ ========= ======================
            **Parameters**   **Type**  **Description**

             *position*       float    The relative position
            ================ ========= ======================

            See Also
            --------
            move_Rel
        """
        rel_position = float(rel_position)  # because it may be a numpy float and could cause issues
        # see https://github.com/pythonnet/pythonnet/issues/1833
        self.hardware.move_is_done = False
        self.target_value = self.current_position + rel_position
        self.hardware.ispolling = polling
        pos = self.hardware.move_rel(rel_position)
        self.hardware.poll_moving()

    @Slot(float)
    def Move_Stoped(self, pos):
        """
            Send a "move_done" Thread Command with the given position as an attribute.

            See Also
            --------
            DAQ_utils.ThreadCommand
        """
        self.status_sig.emit(ThreadCommand("move_done", [pos]))

    def move_home(self):
        """
            Make the hardware move to the init position.

        """
        self.hardware.move_is_done = False
        self.target_value = 0
        self.hardware.move_home()

    @Slot(float)
    def move_done(self, pos):
        """Send the move_done signal back to the main class
        """
        self.current_value = pos
        self.status_sig.emit(ThreadCommand(command="move_done", attributes=[pos]))

    @Slot(ThreadCommand)
    def queue_command(self, command=ThreadCommand()):
        """Interpret command send by DAQ_Move class
                * In case of **'ini_stage'** command, init a stage from command attributes.
                * In case of **'close'** command, unitinalise the stage closing hardware and emitting the corresponding status signal
                * In case of **'move_abs'** command, call the move_Abs method with position from command attributes
                * In case of **'move_rel'** command, call the move_Rel method with the relative position from the command attributes.
                * In case of **'move_home'** command, call the move_Home method
                * In case of **'get_actuator_value'** command, get the current position from the check_position method
                * In case of **'Stop_motion'** command, stop any motion via the stop_Motion method
                * In case of **'reset_stop_motion'** command, set the motion_stopped attribute to false

        Parameters
        ----------
        command: ThreadCommand
            Possible commands are:
            * **'ini_stage'** command, init a stage from command attributes.
            * **'close'** command, unitinalise the stage closing hardware and emitting the corresponding status signal
            * **'move_abs'** command, call the move_abs method with position from command attributes
            * **'move_rel'** command, call the move_rel method with the relative position from the command attributes.
            * **'move_home'** command, call the move_home method
            * **'get_actuator_value'** command, get the current position from the check_position method
            * **'stop_motion'** command, stop any motion via the stop_Motion method
            * **'reset_stop_motion'** command, set the motion_stopped attribute to false
        """
        try:
            if command.command == "ini_stage":
                status = self.ini_stage(
                    *command.attributes)  # return edict(initialized=bool,info="", controller=, stage=)
                self.status_sig.emit(ThreadCommand(command=command.command, attributes=[status, 'log']))

            elif command.command == "close":
                status = self.close()
                self.status_sig.emit(ThreadCommand(command=command.command, attributes=[status]))

            elif command.command == "move_abs":
                self.move_abs(*command.attributes)

            elif command.command == "move_rel":
                self.move_rel(*command.attributes)

            elif command.command == "move_home":
                self.move_home()

            elif command.command == "get_actuator_value":
                pos = self.get_actuator_value()

            elif command.command == "stop_motion":
                self.stop_motion()

            elif command.command == "reset_stop_motion":
                self.motion_stoped = False

            else:  # custom commands for particular plugins (see spectrometer module 'get_spectro_wl' for instance)
                if hasattr(self.hardware, command.command):
                    cmd = getattr(self.hardware, command.command)
                    cmd(*command.attributes)
        except Exception as e:
            self.logger.exception(str(e))


    def stop_motion(self):
        """
            stop hardware motion with motion_stopped attribute updtaed to True and a status signal sended with an "update_status" Thread Command

            See Also
            --------
            DAQ_utils.ThreadCommand, stop_motion
        """
        self.status_sig.emit(ThreadCommand(command="Update_Status", attributes=["Motion stoping", 'log']))
        self.motion_stoped = True
        self.hardware.stop_motion()
        self.hardware.poll_timer.stop()

    @Slot(edict)
    def update_settings(self, settings_parameter_dict):
        """
            Update settings of hardware with dictionnary parameters in case of "Move_Settings" path, else update attributes with dictionnary parameters.

            =========================  =========== ======================================================
            **Parameters**              **Type**    **Description**

            *settings_parameter_dict*  dictionnary  Dictionnary containing the path and linked parameter
            =========================  =========== ======================================================

            See Also
            --------
            update_settings
        """
        # settings_parameter_dict = edict(path=path,param=param)
        path = settings_parameter_dict['path']
        param = settings_parameter_dict['param']
        if path[0] == 'main_settings':
            if hasattr(self, path[-1]):
                setattr(self, path[-1], param.value())

        elif path[0] == 'move_settings':
            self.hardware.update_settings(settings_parameter_dict)


def main(init_qt=True):
    if init_qt:  # used for the test suite
        app = QtWidgets.QApplication(sys.argv)

    widget = QtWidgets.QWidget()
    prog = DAQ_Move(widget, title="test")
    widget.show()

    if init_qt:
        sys.exit(app.exec_())
    return prog, widget


if __name__ == '__main__':
    main()
=======
deprecation_msg('Importing DAQ_Move from pymodaq.daq_move.daq_move_main module is deprecated \n'
                'import from pymodaq.control_modules.daq_move')
>>>>>>> c1872c3f
<|MERGE_RESOLUTION|>--- conflicted
+++ resolved
@@ -7,975 +7,5 @@
 from ..daq_utils.messenger import deprecation_msg
 from ..control_modules.daq_move import DAQ_Move
 
-
-<<<<<<< HEAD
-from easydict import EasyDict as edict
-
-from pymodaq.daq_utils.parameter import ioxml
-from pymodaq.daq_move.daq_move_ui import DAQ_Move_UI, ThreadCommand
-from pymodaq.daq_utils.managers.parameter_manager import ParameterManager, Parameter
-from pymodaq.daq_move.utility_classes import MoveCommand
-from pymodaq.daq_utils.tcp_server_client import TCPClient
-from pymodaq.daq_move.utility_classes import params as daq_move_params
-from pymodaq.daq_utils import daq_utils as utils
-from pymodaq.daq_utils.parameter import utils as putils
-from pymodaq.daq_utils.gui_utils import get_splash_sc
-from pymodaq.daq_utils import config
-from pymodaq.daq_utils.exceptions import ActuatorError
-from pymodaq.daq_utils.messenger import deprecation_msg
-
-
-local_path = config.get_set_local_dir()
-sys.path.append(local_path)
-logger = utils.set_logger(utils.get_module_name(__file__))
-DAQ_Move_Actuators = utils.get_plugins('daq_move')
-ACTUATOR_TYPES = [mov['name'] for mov in DAQ_Move_Actuators]
-
-STATUS_WAIT_TIME = 1000
-
-
-class DAQ_Move(QObject, ParameterManager, utils.ControlModule):
-    """ Main PyMoDAQ class to drive actuators
-
-    Qt object and generic UI to drive actuators.
-
-    Attributes
-    ----------
-    init_signal: Signal[bool]
-        This signal is emitted when the chosen actuator is correctly initialized
-    move_done_signal: Signal[str, float]
-        This signal is emitted when the chosen actuator finished its action. It gives the actuator's name and current
-        value
-    bounds_signal: Signal[bool]
-        This signal is emitted when the actuator reached defined limited boundaries.
-
-    See Also
-    --------
-    :class:`ControlModule`, :class:`ParameterManager`
-    """
-    init_signal = Signal(bool)
-    command_hardware = Signal(ThreadCommand)
-    command_tcpip = Signal(ThreadCommand)
-    move_done_signal = Signal(str, float)
-    current_value_signal = Signal(str, float)
-    # to be used in external program to make sure the move has been done,
-    # export the current position. str refer to the unique title given to the module
-    update_settings_signal = Signal(edict)
-    bounds_signal = Signal(bool)
-    
-    params = daq_move_params
-
-    def __init__(self, parent=None, title="DAQ Move"):
-        """
-
-        Parameters
-        ----------
-        parent: QWidget or None
-            if it is a valid QWidget, it will hold the user interface to drive it
-        title: str
-            The unique (should be unique) string identifier for the underlying actuator
-        """
-
-        self.logger = utils.set_logger(f'{logger.name}.{title}')
-        self.logger.info(f'Initializing DAQ_Move: {title}')
-
-        QObject.__init__(self)
-        ParameterManager.__init__(self)
-        utils.ControlModule.__init__(self)
-
-        self.parent = parent
-        if parent is not None:
-            self.ui = DAQ_Move_UI(parent, title)
-        else:
-            self.ui = None
-
-        if self.ui is not None:
-            self.ui.actuators = ACTUATOR_TYPES
-            self.ui.set_settings_tree(self.settings_tree)
-            self.ui.command_sig.connect(self.process_ui_cmds)
-
-        self.splash_sc = get_splash_sc()
-        self._title = title
-
-        self.actuator = ACTUATOR_TYPES[0]
-
-        self._initialized_state = False
-
-        self.send_to_tcpip = False
-        self.tcpclient_thread = None
-
-        self._move_done_bool = True
-
-        # ###########IMPORTANT############################
-        self.controller = None  # the hardware controller/set after initialization and to be used by other modules
-        # ################################################
-
-        self.current_value = 0.
-        self.target_value = 0.
-        self.relative_value = 0.
-
-        self.refresh_timer = QTimer()
-        self.refresh_timer.timeout.connect(self.get_actuator_value)
-
-    def process_ui_cmds(self, cmd: utils.ThreadCommand):
-        """Process commands sent by actions done in the ui
-
-        Parameters
-        ----------
-        cmd: ThreadCommand
-            Possible values are :
-            * init
-            * quit
-            * get_value
-            * loop_get_value
-            * find_home
-            * stop
-            * move_abs
-            * move_rel
-            * show_log
-            * actuator_changed
-            * rel_value
-        """
-        if cmd.command == 'init':
-            self.init_hardware(cmd.attributes[0])
-        elif cmd.command == 'quit':
-            self.quit_fun()
-        elif cmd.command == 'get_value':
-            self.get_actuator_value()
-        elif cmd.command == 'loop_get_value':
-            self.get_continuous_actuator_value(cmd.attributes)
-        elif cmd.command == 'find_home':
-            self.move_home()
-        elif cmd.command == 'stop':
-            self.stop_motion()
-        elif cmd.command == 'move_abs':
-            self.move_abs(cmd.attributes)
-        elif cmd.command == 'move_rel':
-            self.move_rel(cmd.attributes)
-        elif cmd.command == 'show_log':
-            self.show_log()
-        elif cmd.command == 'actuator_changed':
-            self.actuator = cmd.attributes
-        elif cmd.command == 'rel_value':
-            self.relative_value = cmd.attributes
-
-    def stop_motion(self):
-        """Stop any motion
-        """
-        try:
-            self.command_hardware.emit(ThreadCommand(command="stop_motion"))
-        except Exception as e:
-            self.logger.exception(str(e))
-
-    def move(self, move_command: MoveCommand):
-        """Generic method to trigger the correct action on the actuator
-
-        Parameters
-        ----------
-        move_command: MoveCommand
-            MoveCommand with move_type attribute either:
-            * 'abs': performs an absolute action
-            * 'rel': performs a relative action
-            * 'home': find the actuator's home
-
-        See Also
-        --------
-        :meth:`move_abs`, :meth:`move_rel`, :meth:`move_home`, :class:`..utility_classes.MoveCommand`
-
-        """
-        if move_command.move_type == 'abs':
-            self.move_abs(move_command.value)
-        elif move_command.move_type == 'rel':
-            self.move_rel(move_command.value)
-        elif move_command.move_type == 'home':
-            self.move_home(move_command.value)
-
-    def move_Abs(self, value, send_to_tcpip=False):
-        deprecation_msg(f'The method *move_Abs* should not be used anymore, use *move_abs*')
-        self.move_abs(value, send_to_tcpip=send_to_tcpip)
-
-    def move_abs(self, value, send_to_tcpip=False):
-        """Move the connected hardware to the absolute value
-
-        Returns nothing but the move_done_signal will be send once the action is done
-
-        Parameters
-        ----------
-        value: float
-            The value the actuator should reach
-        send_to_tcpip: bool
-            if True, this position is send through the TCP/IP communication canal
-        """
-        try:
-            self.send_to_tcpip = send_to_tcpip
-            if not value == self.current_value:
-                if self.ui is not None:
-                    self.ui.move_done = False
-                self._move_done_bool = False
-                self.target_value = value
-                self.update_status("Moving", wait_time=STATUS_WAIT_TIME)
-                self.command_hardware.emit(ThreadCommand(command="reset_stop_motion"))
-                self.command_hardware.emit(ThreadCommand(command="move_abs", attributes=[value]))
-
-        except Exception as e:
-            self.logger.exception(str(e))
-
-    def move_Home(self, send_to_tcpip=False):
-        self.move_home(send_to_tcpip)
-        deprecation_msg(f'The method *move_Home* is deprecated, use *move_home*')
-
-    def move_home(self, send_to_tcpip=False):
-        """Move the connected actuator to its home value (if any)
-
-        Parameters
-        ----------
-        send_to_tcpip: bool
-            if True, this position is send through the TCP/IP communication canal
-        """
-        self.send_to_tcpip = send_to_tcpip
-        try:
-            if self.ui is not None:
-                self.ui.move_done = False
-            self._move_done_bool = False
-            self.update_status("Moving", wait_time=STATUS_WAIT_TIME)
-            self.command_hardware.emit(ThreadCommand(command="reset_stop_motion"))
-            self.command_hardware.emit(ThreadCommand(command="move_Home"))
-
-        except Exception as e:
-            self.logger.exception(str(e))
-
-    def move_Rel(self, rel_value, send_to_tcpip=False):
-        deprecation_msg(f'The method *move_Rel* should not be used anymore, use *move_rel*')
-        self.move_rel(rel_value, send_to_tcpip=send_to_tcpip)
-
-    def move_rel(self, rel_value, send_to_tcpip=False):
-        """Move the connected hardware to the relative value
-
-        Returns nothing but the move_done_signal will be send once the action is done
-
-        Parameters
-        ----------
-        value: float
-            The relative value the actuator should reach
-        send_to_tcpip: bool
-            if True, this position is send through the TCP/IP communication canal
-        """
-
-        try:
-            self.send_to_tcpip = send_to_tcpip
-            if self.ui is not None:
-                self.ui.move_done = False
-            self._move_done_bool = False
-            self.target_value = self.current_value + rel_value
-            self.update_status("Moving", wait_time=STATUS_WAIT_TIME)
-            self.command_hardware.emit(ThreadCommand(command="reset_stop_motion"))
-            self.command_hardware.emit(ThreadCommand(command="move_rel", attributes=[rel_value]))
-
-        except Exception as e:
-            self.logger.exception(str(e))
-
-    def move_Rel_p(self):
-        deprecation_msg(f'The method *move_Rel_p* should not be used anymore, use *move_rel_p*')
-        self.move_rel_p()
-
-    def move_Rel_m(self):
-        deprecation_msg(f'The method *move_Rel_m* should not be used anymore, use *move_rel_m*')
-        self.move_rel_m()
-
-    def move_rel_p(self):
-        self.move_rel(self.relative_value)
-
-    def move_rel_m(self):
-        self.move_rel(-self.relative_value)
-
-    def show_log(self):
-        import webbrowser
-        webbrowser.open(self.logger.parent.handlers[0].baseFilename)
-
-    def quit_fun(self):
-        """Programmatic quitting of the current instance of DAQ_Move
-
-        Des-init the actuator then close the UI parent widget
-        """
-        # insert anything that needs to be closed before leaving
-
-        if self._initialized_state:
-            self.init_hardware(False)
-
-        self.ui.get_action('quit').trigger()
-
-    def ini_stage_fun(self):
-        deprecation_msg(f'The function *ini_stage_fun* is deprecated, use init_hardware')
-        self.init_hardware(True)
-
-    def init_hardware_ui(self, do_init=True):
-        """Programmatic actuator's Initialization
-
-        Programmatic way to simulate a click on the init button of the UI to initialize the communication with the
-        hardware
-
-        Parameters
-        ----------
-        do_init: bool
-            if the init or des-init should be performed
-        """
-        self.ui.do_init(do_init)
-
-    def init_hardware(self, do_init=True):
-
-        if not do_init:
-            try:
-                self.command_hardware.emit(ThreadCommand(command="close"))
-                if self.ui is not None:
-                    self.ui.actuator_init = False
-            except Exception as e:
-                self.logger.exception(str(e))
-        else:
-            try:
-                hardware = DAQ_Move_Hardware(self._actuator_type, self.current_value, self._title)
-                self.hardware_thread = QThread()
-                hardware.moveToThread(self.hardware_thread)
-
-                self.command_hardware[ThreadCommand].connect(hardware.queue_command)
-                hardware.status_sig[ThreadCommand].connect(self.thread_status)
-                self.update_settings_signal[edict].connect(hardware.update_settings)
-
-                self.hardware_thread.hardware = hardware
-                self.hardware_thread.start()
-                self.command_hardware.emit(ThreadCommand(command="ini_stage",
-                                                      attributes=[self.settings.child(('move_settings')).saveState(),
-                                                                  self.controller]))
-            except Exception as e:
-                self.logger.exception(str(e))
-
-    @property
-    def initialized_state(self):
-        """bool: status of the actuator's initialization (init or not)"""
-        return self._initialized_state
-
-    @property
-
-    @property
-    def move_done_bool(self):
-        """bool: status of the actuator's action (done or not)"""
-        return self._move_done_bool
-
-    def value_changed(self, param):
-        if param.name() == 'connect_server':
-            if param.value():
-                self.connect_tcp_ip()
-            else:
-                self.command_tcpip.emit(ThreadCommand('quit'))
-
-        elif param.name() == 'ip_address' or param.name == 'port':
-            self.command_tcpip.emit(ThreadCommand('update_connection',
-                                                  dict(ipaddress=self.settings.child('main_settings', 'tcpip',
-                                                                                     'ip_address').value(),
-                                                       port=self.settings.child('main_settings', 'tcpip',
-                                                                                'port').value())))
-        elif param.name() == 'refresh_timeout':
-            self.refresh_timer.setInterval(param.value())
-
-        path = self.settings.childPath(param)
-        if path is not None:
-            if 'main_settings' not in path:
-                self.update_settings_signal.emit(edict(path=path, param=param, change='value'))
-                if self.settings.child('main_settings', 'tcpip', 'tcp_connected').value():
-                    self.command_tcpip.emit(ThreadCommand('send_info', dict(path=path, param=param)))
-
-    def param_deleted(self, param):
-        if param.name() not in putils.iter_children(self.settings.child('main_settings'), []):
-            self.update_settings_signal.emit(edict(path=['move_settings'], param=param, change='parent'))
-
-    def child_added(self, param, data):
-        path = self.settings.childPath(param)
-        if 'main_settings' not in path:
-            self.update_settings_signal.emit(edict(path=path, param=data[0].saveState(), change='childAdded'))
-
-    @Slot()
-    def raise_timeout(self):
-        """Update status with "Timeout occurred" statement and change the timeout flag.
-        """
-        self.update_status("Timeout occurred", wait_time=STATUS_WAIT_TIME)
-        self.wait_position_flag = False
-
-    @Slot(ThreadCommand)
-    def thread_status(self, status):  # general function to get datas/infos from all threads back to the main
-        """
-            | General function to get datas/infos from all threads back to the main0
-            |
-
-            Interpret a command from the command given by the ThreadCommand status :
-                * In case of **'Update_status'** command, call the update_status method with status attributes as parameters
-                * In case of **'ini_stage'** command, initialise a Stage from status attributes
-                * In case of **'close'** command, close the launched stage thread
-                * In case of **'check_position'** command, set the current_value value from status attributes
-                * In case of **'move_done'** command, set the current_value value, make profile of move_done and send the move done signal with status attributes
-                * In case of **'Move_Not_Done'** command, set the current position value from the status attributes, make profile of Not_move_done and send the Thread Command "move_abs"
-                * In case of **'update_settings'** command, create child "Move Settings" from  status attributes (if possible)
-
-            ================ ================= ======================================================
-            **Parameters**     **Type**         **Description**
-
-            *status*          ThreadCommand()   instance of ThreadCommand containing two attributes :
-
-                                                 * *command*    str
-                                                 * *attributes* list
-
-            ================ ================= ======================================================
-
-            See Also
-            --------
-            update_status, set_enabled_move_buttons, get_actuator_value, DAQ_utils.ThreadCommand, parameter_tree_changed, raise_timeout
-        """
-
-        if status.command == "Update_Status":
-            if len(status.attributes) > 2:
-                self.update_status(status.attributes[0], wait_time=STATUS_WAIT_TIME, log_type=status.attributes[1])
-            else:
-                self.update_status(status.attributes[0], wait_time=STATUS_WAIT_TIME)
-
-        elif status.command == "ini_stage":
-            # status.attributes[0]=edict(initialized=bool,info="", controller=)
-            self.update_status("Stage initialized: {:} info: {:}".format(status.attributes[0]['initialized'],
-                                                                         status.attributes[0]['info']),
-                               wait_time=STATUS_WAIT_TIME)
-            if status.attributes[0]['initialized']:
-                self.controller = status.attributes[0]['controller']
-                if self.ui is not None:
-                    self.ui.actuator_init = True
-                self._initialized_state = True
-            else:
-                self._initialized_state = False
-            if self._initialized_state:
-                self.get_actuator_value()
-            self.init_signal.emit(self._initialized_state)
-
-        elif status.command == "close":
-            try:
-                self.update_status(status.attributes[0], wait_time=STATUS_WAIT_TIME)
-                self.hardware_thread.exit()
-                self.hardware_thread.wait()
-                finished = self.hardware_thread.isFinished()
-                if finished:
-                    pass
-                    delattr(self, 'hardware_thread')
-                else:
-                    self.update_status('thread is locked?!', STATUS_WAIT_TIME, 'log')
-            except Exception as e:
-                self.logger.exception(str(e))
-            self._initialized_state = False
-            self.init_signal.emit(self._initialized_state)
-
-        elif status.command == "get_actuator_value" or status.command == 'check_position':
-            if self.ui is not None:
-                self.ui.display_value(status.attributes[0])
-            self.current_value = status.attributes[0]
-            self.current_value_signal.emit(self.title, self.current_value)
-            if self.settings.child('main_settings', 'tcpip', 'tcp_connected').value() and self.send_to_tcpip:
-                self.command_tcpip.emit(ThreadCommand('position_is', status.attributes))
-
-        elif status.command == "move_done":
-            if self.ui is not None:
-                self.ui.display_value(status.attributes[0])
-                self.ui.move_done = True
-            self.current_value = status.attributes[0]
-            self._move_done_bool = True
-            self.move_done_signal.emit(self._title, status.attributes[0])
-            if self.settings.child('main_settings', 'tcpip', 'tcp_connected').value() and self.send_to_tcpip:
-                self.command_tcpip.emit(ThreadCommand('move_done', status.attributes))
-
-        elif status.command == "Move_Not_Done":
-            if self.ui is not None:
-                self.ui.display_value(status.attributes[0])
-                self.ui.move_done = False
-
-            self.current_value = status.attributes[0]
-            self._move_done_bool = False
-            self.command_hardware.emit(ThreadCommand(command="move_abs", attributes=[self.target_value]))
-
-        elif status.command == 'update_main_settings':
-            # this is a way for the plugins to update main settings of the ui (solely values, limits and options)
-            try:
-                if status.attributes[2] == 'value':
-                    self.settings.child('main_settings', *status.attributes[0]).setValue(status.attributes[1])
-                elif status.attributes[2] == 'limits':
-                    self.settings.child('main_settings', *status.attributes[0]).setLimits(status.attributes[1])
-                elif status.attributes[2] == 'options':
-                    self.settings.child('main_settings', *status.attributes[0]).setOpts(**status.attributes[1])
-            except Exception as e:
-                self.logger.exception(str(e))
-
-        elif status.command == 'update_settings':
-            # ThreadCommand(command='update_settings',attributes=[path,data,change]))
-            try:
-                self.settings.sigTreeStateChanged.disconnect(
-                    self.parameter_tree_changed)  # any changes on the settings will update accordingly the detector
-            except Exception:
-                pass
-            try:
-                if status.attributes[2] == 'value':
-                    self.settings.child('move_settings', *status.attributes[0]).setValue(status.attributes[1])
-                elif status.attributes[2] == 'limits':
-                    self.settings.child('move_settings', *status.attributes[0]).setLimits(status.attributes[1])
-                elif status.attributes[2] == 'options':
-                    self.settings.child('move_settings', *status.attributes[0]).setOpts(**status.attributes[1])
-                elif status.attributes[2] == 'childAdded':
-                    child = Parameter.create(name='tmp')
-                    child.restoreState(status.attributes[1][0])
-                    self.settings.child('move_settings', *status.attributes[0]).addChild(status.attributes[1][0])
-
-            except Exception as e:
-                self.logger.exception(str(e))
-            self.settings.sigTreeStateChanged.connect(
-                self.parameter_tree_changed)  # any changes on the settings will update accordingly the detector
-
-        elif status.command == 'raise_timeout':
-            self.raise_timeout()
-
-        elif status.command == 'outofbounds':
-            self.bounds_signal.emit(True)
-
-        elif status.command == 'show_splash':
-            self.settings_tree.setEnabled(False)
-            self.splash_sc.show()
-            self.splash_sc.raise_()
-            self.splash_sc.showMessage(status.attributes[0], color=Qt.white)
-
-        elif status.command == 'close_splash':
-            self.splash_sc.close()
-            self.settings_tree.setEnabled(True)
-
-        elif status.command == 'set_allowed_values':
-            if self.ui is not None:
-                self.ui.set_spinbox_properties(**status.attributes)
-
-    def get_position(self):
-        deprecation_msg(f'This method is deprecated , please use `get_actuator_value`')
-        self.get_actuator_value()
-
-    def get_actuator_value(self):
-        """Get the current actuator value via the "get_actuator_value" command send to the hardware
-
-        Returns nothing but the  `move_done_signal` will be send once the action is done
-        """
-        try:
-            self.command_hardware.emit(ThreadCommand(command="get_actuator_value"))
-
-        except Exception as e:
-            self.logger.exception(str(e))
-
-    def grab(self):
-        self.ui.get_action('refresh_value').trigger()
-
-    def get_continuous_actuator_value(self, get_value=True):
-        """Start the continuous getting of the actuator's value
-
-        Parameters
-        ----------
-        get_value: bool
-            if True start the timer to periodically fetch the actuator's value, else stop it
-
-        Notes
-        -----
-        The current timer period is set by the refresh value *'refresh_timeout'* in the actuator main settings.
-        """
-        if get_value:
-            self.refresh_timer.setInterval(self.settings['main_settings', 'refresh_timeout'])
-            self.refresh_timer.start()
-        else:
-            self.refresh_timer.stop()
-
-    def update_status(self, txt, wait_time=0):
-        """Update the message on the ui and in the log
-
-        Parameters
-        ----------
-        txt: str
-            The text to print
-        wait_time: int
-            The time in ms the temporary message will be shown on the ui's StatusBar
-
-        Returns
-        -------
-
-        """
-        if self.ui is not None:
-            self.ui.display_status(txt, wait_time)
-        self.logger.info(txt)
-
-    @property
-    def actuator(self):
-        """str: the selected actuator's type
-
-        Returns
-        -------
-
-        """
-        return self._actuator_type
-
-    @actuator.setter
-    def actuator(self, act_type):
-        if act_type in ACTUATOR_TYPES:
-            self._actuator_type = act_type
-            if self.ui is not None:
-                self.ui.actuator = act_type
-                self.update_settings()
-        else:
-            raise ActuatorError(f'{act_type} is an invalid actuator, should be within {ACTUATOR_TYPES}')
-
-    def update_settings(self):
-
-        self.settings.child('main_settings', 'move_type').setValue(self._actuator_type)
-        self.settings.child('main_settings', 'module_name').setValue(self._title)
-        try:
-            for child in self.settings.child('move_settings').children():
-                child.remove()
-            parent_module = utils.find_dict_in_list_from_key_val(DAQ_Move_Actuators, 'name', self._actuator_type)
-            class_ = getattr(getattr(parent_module['module'], 'daq_move_' + self._actuator_type),
-                             'DAQ_Move_' + self._actuator_type)
-            params = getattr(class_, 'params')
-            move_params = Parameter.create(name='move_settings', type='group', children=params)
-
-            self.settings.child('move_settings').addChildren(move_params.children())
-
-        except Exception as e:
-            self.logger.exception(str(e))
-
-    def connect_tcp_ip(self):
-        if self.settings.child('main_settings', 'tcpip', 'connect_server').value():
-            self.tcpclient_thread = QThread()
-
-            tcpclient = TCPClient(self.settings.child('main_settings', 'tcpip', 'ip_address').value(),
-                                  self.settings.child('main_settings', 'tcpip', 'port').value(),
-                                  self.settings.child('move_settings'), client_type="ACTUATOR")
-            tcpclient.moveToThread(self.tcpclient_thread)
-            self.tcpclient_thread.tcpclient = tcpclient
-            tcpclient.cmd_signal.connect(self.process_tcpip_cmds)
-
-            self.command_tcpip[ThreadCommand].connect(tcpclient.queue_command)
-
-            self.tcpclient_thread.start()
-            tcpclient.init_connection()
-
-    @Slot(ThreadCommand)
-    def process_tcpip_cmds(self, status):
-        if 'move_abs' in status.command:
-            self.move_abs(status.attributes[0], send_to_tcpip=True)
-
-        elif 'move_rel' in status.command:
-            self.move_rel(status.attributes[0], send_to_tcpip=True)
-
-        elif 'move_home' in status.command:
-            self.move_home(send_to_tcpip=True)
-
-        elif 'check_position' in status.command:
-            deprecation_msg('check_position is deprecated, you should use get_actuator_value')
-            self.send_to_tcpip = True
-            self.command_hardware.emit(ThreadCommand('get_actuator_value'))
-
-        elif 'get_actuator_value' in status.command:
-            self.send_to_tcpip = True
-            self.command_hardware.emit(ThreadCommand('get_actuator_value'))
-
-        elif status.command == 'connected':
-            self.settings.child('main_settings', 'tcpip', 'tcp_connected').setValue(True)
-
-        elif status.command == 'disconnected':
-            self.settings.child('main_settings', 'tcpip', 'tcp_connected').setValue(False)
-
-        elif status.command == 'Update_Status':
-            self.thread_status(status)
-
-        elif status.command == 'set_info':
-            param_dict = ioxml.XML_string_to_parameter(status.attributes[1])[0]
-            param_tmp = Parameter.create(**param_dict)
-            param = self.settings.child('move_settings', *status.attributes[0][1:])
-
-            param.restoreState(param_tmp.saveState())
-
-
-class DAQ_Move_Hardware(QObject):
-    """
-        ================== ========================
-        **Attributes**      **Type**
-        *status_sig*        instance of Signal
-        *hardware*          ???
-        *actuator_type*        string
-        *current_position*  float
-        *target_value*   float
-        *hardware_adress*   string
-        *axis_address*      string
-        *motion_stoped*     boolean
-        ================== ========================
-    """
-    status_sig = Signal(ThreadCommand)
-
-    def __init__(self, actuator_type, position, title='actuator'):
-        super().__init__()
-        self.logger = utils.set_logger(f'{logger.name}.{title}.actuator')
-        self._title = title
-        self.hardware = None
-        self.actuator_type = actuator_type
-        self.current_position = position
-        self.target_value = 0
-        self.hardware_adress = None
-        self.axis_address = None
-        self.motion_stoped = False
-
-    def close(self):
-        """
-            Uninitialize the stage closing the hardware.
-
-        """
-        self.hardware.close()
-
-        return "Stage uninitialized"
-
-    def get_actuator_value(self):
-        """Get the current position checking the hardware value.
-        """
-        pos = self.hardware.get_actuator_value()
-        return pos
-
-    def check_position(self):
-        """Get the current position checking the hardware position (deprecated)
-        """
-        pos = self.hardware.get_actuator_value()
-        return pos
-
-    def ini_stage(self, params_state=None, controller=None):
-        """
-            Init a stage updating the hardware and sending an hardware move_done signal.
-
-            =============== =================================== ==========================================================================================================================
-            **Parameters**   **Type**                             **Description**
-
-             *params_state*  ordered dictionnary list             The parameter state of the hardware class composed by a list representing the tree to keep a temporary save of the tree
-
-             *controller*    one or many instance of DAQ_Move     The controller id of the hardware
-
-             *stage*         instance of DAQ_Move                 Defining axes and motors
-            =============== =================================== ==========================================================================================================================
-
-            See Also
-            --------
-            DAQ_utils.ThreadCommand, DAQ_Move
-        """
-
-        status = edict(initialized=False, info="")
-        try:
-            parent_module = utils.find_dict_in_list_from_key_val(DAQ_Move_Actuators, 'name', self.actuator_type)
-            class_ = getattr(getattr(parent_module['module'], 'daq_move_' + self.actuator_type),
-                             'DAQ_Move_' + self.actuator_type)
-            self.hardware = class_(self, params_state)
-            try:
-                infos = self.hardware.ini_stage(controller)  # return edict(info="", controller=, stage=)
-            except Exception as e:
-                logger.exception('Hardware couldn\'t be initialized' + str(e))
-                infos = str(e), False
-
-            if isinstance(infos, edict):
-                status.update(infos)
-            else:
-                status.info = infos[0]
-                status.initialized = infos[1]
-            status.controller = self.hardware.controller
-            self.hardware.move_done_signal.connect(self.move_done)
-
-            # status.initialized=True
-            return status
-        except Exception as e:
-            self.logger.exception(str(e))
-            return status
-
-    def move_abs(self, position, polling=True):
-        """
-            Make the hardware absolute move from the given position.
-
-            =============== ========= =======================
-            **Parameters**  **Type**   **Description**
-
-            *position*       float     The absolute position
-            =============== ========= =======================
-
-            See Also
-            --------
-            move_Abs
-        """
-        position = float(position)  # because it may be a numpy float and could cause issues
-        # see https://github.com/pythonnet/pythonnet/issues/1833
-        self.target_value = position
-        self.hardware.move_is_done = False
-        self.hardware.ispolling = polling
-        pos = self.hardware.move_abs(position)
-        self.hardware.poll_moving()
-
-    def move_rel(self, rel_position, polling=True):
-        """
-            Make the hardware relative move from the given relative position added to the current one.
-
-            ================ ========= ======================
-            **Parameters**   **Type**  **Description**
-
-             *position*       float    The relative position
-            ================ ========= ======================
-
-            See Also
-            --------
-            move_Rel
-        """
-        rel_position = float(rel_position)  # because it may be a numpy float and could cause issues
-        # see https://github.com/pythonnet/pythonnet/issues/1833
-        self.hardware.move_is_done = False
-        self.target_value = self.current_position + rel_position
-        self.hardware.ispolling = polling
-        pos = self.hardware.move_rel(rel_position)
-        self.hardware.poll_moving()
-
-    @Slot(float)
-    def Move_Stoped(self, pos):
-        """
-            Send a "move_done" Thread Command with the given position as an attribute.
-
-            See Also
-            --------
-            DAQ_utils.ThreadCommand
-        """
-        self.status_sig.emit(ThreadCommand("move_done", [pos]))
-
-    def move_home(self):
-        """
-            Make the hardware move to the init position.
-
-        """
-        self.hardware.move_is_done = False
-        self.target_value = 0
-        self.hardware.move_home()
-
-    @Slot(float)
-    def move_done(self, pos):
-        """Send the move_done signal back to the main class
-        """
-        self.current_value = pos
-        self.status_sig.emit(ThreadCommand(command="move_done", attributes=[pos]))
-
-    @Slot(ThreadCommand)
-    def queue_command(self, command=ThreadCommand()):
-        """Interpret command send by DAQ_Move class
-                * In case of **'ini_stage'** command, init a stage from command attributes.
-                * In case of **'close'** command, unitinalise the stage closing hardware and emitting the corresponding status signal
-                * In case of **'move_abs'** command, call the move_Abs method with position from command attributes
-                * In case of **'move_rel'** command, call the move_Rel method with the relative position from the command attributes.
-                * In case of **'move_home'** command, call the move_Home method
-                * In case of **'get_actuator_value'** command, get the current position from the check_position method
-                * In case of **'Stop_motion'** command, stop any motion via the stop_Motion method
-                * In case of **'reset_stop_motion'** command, set the motion_stopped attribute to false
-
-        Parameters
-        ----------
-        command: ThreadCommand
-            Possible commands are:
-            * **'ini_stage'** command, init a stage from command attributes.
-            * **'close'** command, unitinalise the stage closing hardware and emitting the corresponding status signal
-            * **'move_abs'** command, call the move_abs method with position from command attributes
-            * **'move_rel'** command, call the move_rel method with the relative position from the command attributes.
-            * **'move_home'** command, call the move_home method
-            * **'get_actuator_value'** command, get the current position from the check_position method
-            * **'stop_motion'** command, stop any motion via the stop_Motion method
-            * **'reset_stop_motion'** command, set the motion_stopped attribute to false
-        """
-        try:
-            if command.command == "ini_stage":
-                status = self.ini_stage(
-                    *command.attributes)  # return edict(initialized=bool,info="", controller=, stage=)
-                self.status_sig.emit(ThreadCommand(command=command.command, attributes=[status, 'log']))
-
-            elif command.command == "close":
-                status = self.close()
-                self.status_sig.emit(ThreadCommand(command=command.command, attributes=[status]))
-
-            elif command.command == "move_abs":
-                self.move_abs(*command.attributes)
-
-            elif command.command == "move_rel":
-                self.move_rel(*command.attributes)
-
-            elif command.command == "move_home":
-                self.move_home()
-
-            elif command.command == "get_actuator_value":
-                pos = self.get_actuator_value()
-
-            elif command.command == "stop_motion":
-                self.stop_motion()
-
-            elif command.command == "reset_stop_motion":
-                self.motion_stoped = False
-
-            else:  # custom commands for particular plugins (see spectrometer module 'get_spectro_wl' for instance)
-                if hasattr(self.hardware, command.command):
-                    cmd = getattr(self.hardware, command.command)
-                    cmd(*command.attributes)
-        except Exception as e:
-            self.logger.exception(str(e))
-
-
-    def stop_motion(self):
-        """
-            stop hardware motion with motion_stopped attribute updtaed to True and a status signal sended with an "update_status" Thread Command
-
-            See Also
-            --------
-            DAQ_utils.ThreadCommand, stop_motion
-        """
-        self.status_sig.emit(ThreadCommand(command="Update_Status", attributes=["Motion stoping", 'log']))
-        self.motion_stoped = True
-        self.hardware.stop_motion()
-        self.hardware.poll_timer.stop()
-
-    @Slot(edict)
-    def update_settings(self, settings_parameter_dict):
-        """
-            Update settings of hardware with dictionnary parameters in case of "Move_Settings" path, else update attributes with dictionnary parameters.
-
-            =========================  =========== ======================================================
-            **Parameters**              **Type**    **Description**
-
-            *settings_parameter_dict*  dictionnary  Dictionnary containing the path and linked parameter
-            =========================  =========== ======================================================
-
-            See Also
-            --------
-            update_settings
-        """
-        # settings_parameter_dict = edict(path=path,param=param)
-        path = settings_parameter_dict['path']
-        param = settings_parameter_dict['param']
-        if path[0] == 'main_settings':
-            if hasattr(self, path[-1]):
-                setattr(self, path[-1], param.value())
-
-        elif path[0] == 'move_settings':
-            self.hardware.update_settings(settings_parameter_dict)
-
-
-def main(init_qt=True):
-    if init_qt:  # used for the test suite
-        app = QtWidgets.QApplication(sys.argv)
-
-    widget = QtWidgets.QWidget()
-    prog = DAQ_Move(widget, title="test")
-    widget.show()
-
-    if init_qt:
-        sys.exit(app.exec_())
-    return prog, widget
-
-
-if __name__ == '__main__':
-    main()
-=======
 deprecation_msg('Importing DAQ_Move from pymodaq.daq_move.daq_move_main module is deprecated \n'
-                'import from pymodaq.control_modules.daq_move')
->>>>>>> c1872c3f
+                'import from pymodaq.control_modules.daq_move')