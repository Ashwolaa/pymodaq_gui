<<<<<<< HEAD
version = '4.2.1'
=======
version = '4.3.0'
>>>>>>> fff11470
<|MERGE_RESOLUTION|>--- conflicted
+++ resolved
@@ -1,5 +1 @@
-<<<<<<< HEAD
-version = '4.2.1'
-=======
 version = '4.3.0'
->>>>>>> fff11470
